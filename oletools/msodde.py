#!/usr/bin/env python
"""
msodde.py

msodde is a script to parse MS Office documents
(e.g. Word, Excel), to detect and extract DDE links.

Supported formats:
- Word 2007+ (.docx, .dotx, .docm, .dotm)

Author: Philippe Lagadec - http://www.decalage.info
License: BSD, see source code or documentation

msodde is part of the python-oletools package:
http://www.decalage.info/python/oletools
"""

# === LICENSE ==================================================================

# msodde is copyright (c) 2017 Philippe Lagadec (http://www.decalage.info)
# All rights reserved.
#
# Redistribution and use in source and binary forms, with or without modification,
# are permitted provided that the following conditions are met:
#
#  * Redistributions of source code must retain the above copyright notice, this
#    list of conditions and the following disclaimer.
#  * Redistributions in binary form must reproduce the above copyright notice,
#    this list of conditions and the following disclaimer in the documentation
#    and/or other materials provided with the distribution.
#
# THIS SOFTWARE IS PROVIDED BY THE COPYRIGHT HOLDERS AND CONTRIBUTORS "AS IS" AND
# ANY EXPRESS OR IMPLIED WARRANTIES, INCLUDING, BUT NOT LIMITED TO, THE IMPLIED
# WARRANTIES OF MERCHANTABILITY AND FITNESS FOR A PARTICULAR PURPOSE ARE
# DISCLAIMED. IN NO EVENT SHALL THE COPYRIGHT HOLDER OR CONTRIBUTORS BE LIABLE
# FOR ANY DIRECT, INDIRECT, INCIDENTAL, SPECIAL, EXEMPLARY, OR CONSEQUENTIAL
# DAMAGES (INCLUDING, BUT NOT LIMITED TO, PROCUREMENT OF SUBSTITUTE GOODS OR
# SERVICES; LOSS OF USE, DATA, OR PROFITS; OR BUSINESS INTERRUPTION) HOWEVER
# CAUSED AND ON ANY THEORY OF LIABILITY, WHETHER IN CONTRACT, STRICT LIABILITY,
# OR TORT (INCLUDING NEGLIGENCE OR OTHERWISE) ARISING IN ANY WAY OUT OF THE USE
# OF THIS SOFTWARE, EVEN IF ADVISED OF THE POSSIBILITY OF SUCH DAMAGE.

from __future__ import print_function

#------------------------------------------------------------------------------
# CHANGELOG:
# 2017-10-18 v0.52 PL: - first version
# 2017-10-20       PL: - fixed issue #202 (handling empty xml tags)
# 2017-10-23       PL: - add check for fldSimple codes
# 2017-10-24       PL: - group tags and track begin/end tags to keep DDE strings together

__version__ = '0.52dev2'

#------------------------------------------------------------------------------
# TODO: detect beginning/end of fields, to separate each field
# TODO: test if DDE links can also appear in headers, footers and other places
# TODO: field codes can be in headers/footers/comments - parse these
# TODO: add xlsx support

#------------------------------------------------------------------------------
# REFERENCES:


#--- IMPORTS ------------------------------------------------------------------

# import lxml or ElementTree for XML parsing:
try:
    # lxml: best performance for XML processing
    import lxml.etree as ET
except ImportError:
    import xml.etree.cElementTree as ET

import argparse
import zipfile
import os
import sys


# === CONSTANTS ==============================================================


NS_WORD = 'http://schemas.openxmlformats.org/wordprocessingml/2006/main'
NO_QUOTES = False
# XML tag for 'w:instrText'
TAG_W_INSTRTEXT = '{%s}instrText' % NS_WORD
TAG_W_FLDSIMPLE = '{%s}fldSimple' % NS_WORD
<<<<<<< HEAD
TAG_W_FLDCHAR = '{%s}fldChar' % NS_WORD
TAG_W_P = "{%s}p" % NS_WORD
TAG_W_R = "{%s}r" % NS_WORD
ATTR_W_INSTR = '{%s}instr' % NS_WORD
ATTR_W_FLDCHARTYPE = '{%s}fldCharType' % NS_WORD

LOCATIONS = ['word/document.xml','word/endnotes.xml','word/footnotes.xml','word/header1.xml','word/footer1.xml','word/header2.xml','word/footer2.xml','word/comments.xml']
=======
TAG_W_INSTRATTR= '{%s}instr' % NS_WORD

>>>>>>> 281a2e3c
# === FUNCTIONS ==============================================================

def process_args():
    parser = argparse.ArgumentParser(description='A python tool to detect and extract DDE links in MS Office files')
    parser.add_argument("filepath", help="path of the file to be analyzed")
    parser.add_argument("--nounquote", help="don't unquote values",action='store_true')
    args = parser.parse_args()

    if not os.path.exists(args.filepath):
        print('File {} does not exist.'.format(args.filepath))
        sys.exit(1)

    return args



def process_file(data):
   
    # parse the XML data:
    root = ET.fromstring(data)
    fields = []
    ddetext = u''
    level = 0
    # find all the tags 'w:p':
    # parse each for begin and end tags, to group DDE strings
    # fldChar can be in either a w:r element, floating alone in the w:p or spread accross w:p tags
    # escape DDE if quoted etc
    # (each is a chunk of a DDE link)
<<<<<<< HEAD
    for subs in root.iter(TAG_W_P):
        elem = None
        for e in subs:
            #check if w:r and if it is parse children elements to pull out the first FLDCHAR or INSTRTEXT
            if e.tag == TAG_W_R:
                for child in e:
                    if child.tag == TAG_W_FLDCHAR or child.tag == TAG_W_INSTRTEXT:
                        elem = child
                        break
            else:
                elem = e
            #this should be an error condition
            if elem is None:
                continue
    
            #check if FLDCHARTYPE and whether "begin" or "end" tag
            if elem.attrib.get(ATTR_W_FLDCHARTYPE) is not None:
                if elem.attrib[ATTR_W_FLDCHARTYPE] == "begin":
                    level += 1    
                if elem.attrib[ATTR_W_FLDCHARTYPE] == "end":
                    level -= 1
                    if level == 0 or level == -1 : # edge-case where level becomes -1
                        fields.append(ddetext)
                        ddetext = u''
                        level = 0 # reset edge-case
        
            # concatenate the text of the field, if present:
            if elem.tag == TAG_W_INSTRTEXT and elem.text is not None:
                #expand field code if QUOTED
                ddetext += unquote(elem.text)

=======
    for elem in root.iter(TAG_W_INSTRTEXT):
        # concatenate the text of the field, if present:
        if elem.text is not None:
            text += elem.text
>>>>>>> 281a2e3c

    for elem in root.iter(TAG_W_FLDSIMPLE):
        # concatenate the attribute of the field, if present:
        if elem.attrib is not None:
<<<<<<< HEAD
            fields.append(elem.attrib[ATTR_W_INSTR])
    

    return fields

def unquote(field): 
    if "QUOTE" not in field or NO_QUOTES:
        return field
    #split into components
    parts = field.strip().split(" ")
    ddestr = ""
    for p in parts[1:]:
        try: 
             ch = chr(int(p))
        except ValueError:
            ch = p
        ddestr += ch 
    return ddestr
=======
            text += elem.attrib[TAG_W_INSTRATTR]
    

    return text

>>>>>>> 281a2e3c

#=== MAIN =================================================================

def main():
    # print banner with version
    print ('msodde %s - http://decalage.info/python/oletools' % __version__)
    print ('THIS IS WORK IN PROGRESS - Check updates regularly!')
    print ('Please report any issue at https://github.com/decalage2/oletools/issues')
    print ('')

    args = process_args()
    print('Opening file: %s' % args.filepath)
    if args.nounquote :
        global NO_QUOTES
        NO_QUOTES = True
    z = zipfile.ZipFile(args.filepath)
    for filepath in z.namelist():
        if filepath in LOCATIONS:
            data = z.read(filepath)
            fields = process_file(data)
            if len(fields) > 0:
                print ('DDE Links in %s:'%filepath)
                for f in fields:
                    print(f)
    z.close()
    


if __name__ == '__main__':
    main()<|MERGE_RESOLUTION|>--- conflicted
+++ resolved
@@ -84,18 +84,13 @@
 # XML tag for 'w:instrText'
 TAG_W_INSTRTEXT = '{%s}instrText' % NS_WORD
 TAG_W_FLDSIMPLE = '{%s}fldSimple' % NS_WORD
-<<<<<<< HEAD
 TAG_W_FLDCHAR = '{%s}fldChar' % NS_WORD
 TAG_W_P = "{%s}p" % NS_WORD
 TAG_W_R = "{%s}r" % NS_WORD
 ATTR_W_INSTR = '{%s}instr' % NS_WORD
 ATTR_W_FLDCHARTYPE = '{%s}fldCharType' % NS_WORD
-
 LOCATIONS = ['word/document.xml','word/endnotes.xml','word/footnotes.xml','word/header1.xml','word/footer1.xml','word/header2.xml','word/footer2.xml','word/comments.xml']
-=======
-TAG_W_INSTRATTR= '{%s}instr' % NS_WORD
-
->>>>>>> 281a2e3c
+
 # === FUNCTIONS ==============================================================
 
 def process_args():
@@ -124,7 +119,7 @@
     # fldChar can be in either a w:r element, floating alone in the w:p or spread accross w:p tags
     # escape DDE if quoted etc
     # (each is a chunk of a DDE link)
-<<<<<<< HEAD
+
     for subs in root.iter(TAG_W_P):
         elem = None
         for e in subs:
@@ -156,20 +151,11 @@
                 #expand field code if QUOTED
                 ddetext += unquote(elem.text)
 
-=======
-    for elem in root.iter(TAG_W_INSTRTEXT):
-        # concatenate the text of the field, if present:
-        if elem.text is not None:
-            text += elem.text
->>>>>>> 281a2e3c
-
     for elem in root.iter(TAG_W_FLDSIMPLE):
         # concatenate the attribute of the field, if present:
         if elem.attrib is not None:
-<<<<<<< HEAD
             fields.append(elem.attrib[ATTR_W_INSTR])
-    
-
+ 
     return fields
 
 def unquote(field): 
@@ -185,13 +171,7 @@
             ch = p
         ddestr += ch 
     return ddestr
-=======
-            text += elem.attrib[TAG_W_INSTRATTR]
-    
-
-    return text
-
->>>>>>> 281a2e3c
+
 
 #=== MAIN =================================================================
 
